--- conflicted
+++ resolved
@@ -153,11 +153,7 @@
   },
   "optionalDependencies": {
     "vscode-windows-ca-certs": "0.1.0",
-<<<<<<< HEAD
-    "vscode-windows-registry": "microsoft/vscode-windows-registry#n-api",
-=======
     "vscode-windows-registry": "1.0.2",
->>>>>>> 130499db
     "windows-foreground-love": "0.2.0",
     "windows-mutex": "0.3.0",
     "windows-process-tree": "0.2.4"
